--- conflicted
+++ resolved
@@ -525,7 +525,7 @@
     const checkSelectionBoxIntersect = React.useCallback(() => {
         const parentNode = ref.current;
         const selectionBoxRef = intersectBoxRef.current;
-        if (!parentNode || !selectionBoxRef) {
+        if (!parentNode || !selectionBoxRef || disabled) {
             return;
         }
 
@@ -555,6 +555,7 @@
             else handleSelectionEvent(intersectedElements);
         }
     }, [
+        disabled,
         findMatchingElements,
         getIntersectedElements,
         handleDelayedSelectionEvent,
@@ -568,15 +569,8 @@
 
     const handleDrawRectUpdate = React.useCallback(
         (event: PointerEvent) => {
-<<<<<<< HEAD
             const isMultitouch = eventsCacheRef.current.length >= 2;
             if (disabled || isMultitouch) {
-=======
-            event.preventDefault();
-            const parentNode = ref.current;
-            const selectionBoxRef = intersectBoxRef.current;
-            if (!parentNode || !selectionBoxRef || disabled) {
->>>>>>> 6f0b3d9e
                 return;
             }
 
@@ -603,14 +597,8 @@
         },
         [
             autoScroll,
-<<<<<<< HEAD
             checkSelectionBoxIntersect,
             disabled,
-=======
-            disabled,
-            findMatchingElements,
-            getIntersectedElements,
->>>>>>> 6f0b3d9e
             handleAutomaticWindowScroll,
             onlySelectOnDragEnd,
             triggerOnDragMove,
@@ -757,7 +745,6 @@
             intersectionDifference.current = newSelection;
             handleSelectionEvent(newSelection);
         },
-<<<<<<< HEAD
         [handleSelectionEvent, selectedElements]
     );
 
@@ -768,28 +755,14 @@
 
     // Initial undefined ref.current workaround
     const [currRender, forceRerender] = React.useState(0);
-=======
-        [handleSelect, selectedElements]
-    );
-
-    const getSelectableElements = React.useCallback(() => {
-        return findMatchingElements({ scope: ref.current, matchCriteria: selectCriteria });
-    }, [findMatchingElements, ref, selectCriteria]);
-
->>>>>>> 6f0b3d9e
     React.useEffect(() => {
         if (currRender > 0) return;
         forceRerender((prev) => prev + 1);
     }, [currRender]);
 
-<<<<<<< HEAD
     useEventListener(ref.current, "pointerdown", handleDrawRectStart, true);
     useEventListener(ownerDocument, "pointercancel", cancelRectDraw, false);
     useEventListener(ownerDocument, "blur", cancelRectDraw, false);
-=======
-    // add listeners to document for better UX
-    useEventListener(ref.current || ownerDocument, "pointerdown", handleDrawRectStart, true);
->>>>>>> 6f0b3d9e
     useEventListener(ownerDocument, "pointerup", handleDrawRectEnd, false);
     useEventListener(ownerDocument, "pointerleave", handleDrawRectEnd, false);
 
@@ -801,6 +774,17 @@
     }, []);
 
     const SelectBoxOutlet = React.memo((props: React.ComponentPropsWithoutRef<"div">) => {
+        if (process.env.NODE_ENV === "development") {
+            // In development we check that the outlet is an actual children of the ref container
+            if (ref.current && Array.isArray(ref.current.children)) {
+                if (ref.current.children.some((el: Element) => el.id === SELECT_BOX_IDENTIFIER)) {
+                    console.warn(`<SelectBoxOutlet> should be a direct children of your containerRef <${ref.current.tagName}>.
+                    Try moving it inside of the selection container.
+                    `);
+                }
+            }
+        }
+
         if (process.env.NODE_ENV === "development") {
             // In development we check that the outlet is an actual children of the ref container
             if (ref.current && Array.isArray(ref.current.children)) {
