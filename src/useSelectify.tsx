--- conflicted
+++ resolved
@@ -737,22 +737,12 @@
         // force unselection events
         lastIntersectedElements.current = selectedElements;
         intersectionDifference.current = selectedElements;
-<<<<<<< HEAD
         handleSelectionEvent([]);
     }, [handleSelectionEvent, selectedElements]);
-
-    const mutateSelections = React.useCallback(
-        (update: (lastSelected: readonly Element[]) => Element[]) => {
-            const newSelection = update(selectedElements);
-=======
-
-        handleSelect([]);
-    }, [handleSelect, selectedElements]);
 
     const mutateSelections = React.useCallback(
         (update: (lastSelected: readonly Element[]) => Element[] | Element[]) => {
             const newSelection = update?.(lastIntersectedElements.current);
->>>>>>> ca0cb4d9
             intersectionDifference.current = newSelection;
             handleSelectionEvent(newSelection);
         },
