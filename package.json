--- conflicted
+++ resolved
@@ -1,11 +1,6 @@
 {
-<<<<<<< HEAD
   "name": "use-selectify",
   "version": "0.3.1",
-=======
-  "name": "use-seletify",
-  "version": "1.0.0",
->>>>>>> be143711
   "type": "module",
   "repository": {
     "type": "git",
@@ -39,8 +34,8 @@
     "dev": "vite",
     "build": "tsc && vite build",
     "preview": "vite preview",
-    "lint": "eslint 'src/**/*.{js,jsx,ts,tsx}'",
-    "lint:fix": "eslint --fix 'src/**/*.{jsx,ts,tsx}'",
+    "lint": "eslint src/**/*.{js,jsx,ts,tsx}",
+    "lint:fix": "eslint --fix src/**/*.{jsx,ts,tsx}",
     "format": "prettier --write src//**/*.{ts,tsx,css} --config ./.prettierrc",
     "clean": "rm -rf dist",
     "prepare": "husky install",
